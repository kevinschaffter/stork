--- conflicted
+++ resolved
@@ -1,10 +1,6 @@
 {
   "name": "@stork-tools/zod-async-storage",
-<<<<<<< HEAD
-  "version": "0.1.0",
-=======
   "version": "0.2.0",
->>>>>>> 865f4736
   "description": "Zod-validated wrapper around @react-native-async-storage/async-storage with type-safe APIs",
   "type": "module",
   "main": "./dist/index.cjs",
